import asyncio
import json
import logging
import os
from datetime import datetime

from fastapi import FastAPI, HTTPException, WebSocket, WebSocketDisconnect
from fastapi.middleware.cors import CORSMiddleware
from pydantic import BaseModel

from .agent.session_manager import SessionManager
<<<<<<< HEAD
from .services.task_service import task_service
from .api.endpoints.tasks import router as tasks_router
=======
from .api.endpoints.code_completion import get_enhanced_agent
from .api.endpoints.code_completion import router as code_completion_router
from .api.models import CodeCompletionRequest
from .core.connection_manager import ConnectionManager
from .models.event_models import ClientPreferences, EventType
from .services.enhanced_ai_service import EnhancedAIService
from .services.event_streaming_service import event_streaming_service
from .services.reconnection_service import (
    client_heartbeat,
    handle_client_reconnection,
    reconnection_service,
)
>>>>>>> f934b2f6

# Configure logging
logging.basicConfig(level=logging.INFO)
logger = logging.getLogger(__name__)

# Create FastAPI app
app = FastAPI(title="LeenVibe L3 Agent", version="0.2.0")

# Configure CORS for iOS communication
app.add_middleware(
    CORSMiddleware,
    allow_origins=["*"],  # In production, restrict to local network
    allow_credentials=True,
    allow_methods=["*"],
    allow_headers=["*"],
)

# Register API routers
app.include_router(code_completion_router)


# Code completion WebSocket handler
async def handle_code_completion_websocket(message: dict, client_id: str) -> dict:
    """
    Handle code completion requests through WebSocket

    Expected message format:
    {
        "type": "code_completion",
        "file_path": "/path/to/file.py",
        "cursor_position": 100,
        "intent": "suggest",
        "content": "optional file content",
        "language": "python"
    }
    """
    try:
        # Extract request data from WebSocket message
        request_data = {
            "file_path": message.get("file_path", ""),
            "cursor_position": message.get("cursor_position", 0),
            "intent": message.get("intent", "suggest"),
            "content": message.get("content"),
            "language": message.get("language"),
        }

        # Validate request using Pydantic model
        try:
            request = CodeCompletionRequest(**request_data)
        except Exception as e:
            return {
                "status": "error",
                "message": f"Invalid request format: {str(e)}",
                "confidence": 0.0,
                "timestamp": asyncio.get_event_loop().time(),
            }

        # Get Enhanced L3 Agent
        agent = await get_enhanced_agent()

        # Prepare agent request
        agent_request = {
            "file_path": request.file_path,
            "cursor_position": request.cursor_position,
        }

        # Add optional fields
        if request.content:
            agent_request["content"] = request.content
        if request.language:
            agent_request["language"] = request.language

        agent_request_json = json.dumps(agent_request)

        # Call appropriate MLX tool based on intent
        if request.intent == "suggest":
            response_text = await agent._mlx_suggest_code_tool(agent_request_json)
        elif request.intent == "explain":
            response_text = await agent._mlx_explain_code_tool(agent_request_json)
        elif request.intent == "refactor":
            response_text = await agent._mlx_refactor_code_tool(agent_request_json)
        elif request.intent == "debug":
            response_text = await agent._mlx_debug_code_tool(agent_request_json)
        elif request.intent == "optimize":
            response_text = await agent._mlx_optimize_code_tool(agent_request_json)
        else:
            return {
                "status": "error",
                "message": f"Unsupported intent: {request.intent}",
                "confidence": 0.0,
                "timestamp": asyncio.get_event_loop().time(),
            }

        # Parse agent response
        try:
            agent_response = json.loads(response_text)
        except json.JSONDecodeError:
            # Handle plain text responses
            if response_text.startswith("Error:"):
                return {
                    "status": "error",
                    "message": response_text,
                    "confidence": 0.0,
                    "timestamp": asyncio.get_event_loop().time(),
                }

            # Wrap plain text as success response
            agent_response = {
                "response": response_text,
                "confidence": 0.7,
                "requires_review": True,
                "follow_up_actions": [],
            }

        # Build WebSocket response
        ws_response = {
            "status": "success",
            "type": "code_completion_response",
            "intent": request.intent,
            "response": agent_response.get("response", ""),
            "confidence": agent_response.get("confidence", 0.7),
            "requires_review": agent_response.get("requires_review", True),
            "suggestions": agent_response.get("follow_up_actions", []),
            "client_id": client_id,
            "timestamp": asyncio.get_event_loop().time(),
        }

        # Add intent-specific fields
        if request.intent == "explain":
            ws_response["explanation"] = agent_response.get(
                "explanation", agent_response.get("response", "")
            )
        elif request.intent == "refactor":
            ws_response["refactoring_suggestions"] = agent_response.get(
                "refactoring_suggestions", agent_response.get("response", "")
            )
        elif request.intent == "debug":
            ws_response["debug_analysis"] = agent_response.get(
                "debug_analysis", agent_response.get("response", "")
            )
        elif request.intent == "optimize":
            ws_response["optimization_suggestions"] = agent_response.get(
                "optimization_suggestions", agent_response.get("response", "")
            )

        logger.info(
            f"Code completion {request.intent} request processed for client {client_id}"
        )
        return ws_response

    except Exception as e:
        logger.error(f"Error processing code completion WebSocket message: {e}")
        return {
            "status": "error",
            "message": f"Internal error: {str(e)}",
            "confidence": 0.0,
            "timestamp": asyncio.get_event_loop().time(),
        }


# Initialize services with enhanced AI and event streaming
ai_service = EnhancedAIService()
connection_manager = ConnectionManager()
session_manager = SessionManager()

<<<<<<< HEAD
# Include API routers
app.include_router(tasks_router)
=======
>>>>>>> f934b2f6

@app.on_event("startup")
async def startup_event():
    """Initialize services on startup"""
    logger.info(
        "Starting LeenVibe backend with L3 Agent, event streaming, and reconnection handling..."
    )
    await ai_service.initialize()
    await session_manager.start()
<<<<<<< HEAD
    await task_service.initialize()
=======
    await event_streaming_service.start()
    await reconnection_service.start()

>>>>>>> f934b2f6

@app.on_event("shutdown")
async def shutdown_event():
    """Cleanup on shutdown"""
    logger.info("Shutting down LeenVibe backend...")
    await session_manager.stop()
    await event_streaming_service.stop()
    await reconnection_service.stop()


@app.get("/health")
async def health_check():
    """Health check endpoint"""
    session_stats = session_manager.get_stats()
    streaming_stats = event_streaming_service.get_stats()
    return {
        "status": "healthy",
        "service": "leenvibe-backend",
        "version": "0.2.0",
        "ai_ready": ai_service.is_initialized,
        "agent_framework": "pydantic.ai",
        "sessions": session_stats,
        "event_streaming": streaming_stats,
    }


@app.get("/")
async def root():
    """Root endpoint"""
    return {
        "message": "LeenVibe L3 Coding Agent",
        "version": "0.2.0",
        "framework": "pydantic.ai",
    }


# Event Streaming Endpoints


@app.get("/streaming/stats")
async def get_streaming_stats():
    """Get event streaming service statistics"""
    return event_streaming_service.get_stats()


@app.get("/streaming/clients")
async def get_streaming_clients():
    """Get information about connected streaming clients"""
    return event_streaming_service.get_client_info()


@app.get("/streaming/clients/{client_id}/preferences")
async def get_client_preferences(client_id: str):
    """Get notification preferences for a specific client"""
    client_info = event_streaming_service.get_client_info()
    if client_id not in client_info:
        raise HTTPException(status_code=404, detail="Client not found")
    return client_info[client_id]["preferences"]


@app.put("/streaming/clients/{client_id}/preferences")
async def update_client_preferences(client_id: str, preferences: ClientPreferences):
    """Update notification preferences for a specific client"""
    try:
        event_streaming_service.update_client_preferences(client_id, preferences)
        connection_manager.update_client_preferences(client_id, preferences)
        return {
            "success": True,
            "client_id": client_id,
            "preferences": preferences.dict(),
        }
    except Exception as e:
        raise HTTPException(
            status_code=400, detail=f"Failed to update preferences: {str(e)}"
        )


@app.post("/streaming/test-event")
async def emit_test_event(event_data: dict):
    """Emit a test event for debugging purposes"""
    from datetime import datetime

    from .models.event_models import (
        EventData,
        EventPriority,
        EventType,
        NotificationChannel,
    )

    try:
        test_event = EventData(
            event_id=f"test_{int(asyncio.get_event_loop().time() * 1000)}",
            event_type=EventType(event_data.get("event_type", "system_ready")),
            priority=EventPriority(event_data.get("priority", "medium")),
            channel=NotificationChannel(event_data.get("channel", "system")),
            timestamp=datetime.now(),
            source="test_endpoint",
            data=event_data.get("data", {}),
            metadata={"test": True},
        )

        await event_streaming_service.emit_event(test_event)
        return {"success": True, "event_id": test_event.event_id}
    except Exception as e:
        raise HTTPException(
            status_code=400, detail=f"Failed to emit test event: {str(e)}"
        )


@app.get("/connections")
async def get_connections():
    """Get information about all WebSocket connections"""
    return connection_manager.get_connection_info()


# Reconnection Endpoints


@app.get("/reconnection/sessions")
async def get_reconnection_sessions():
    """Get information about all client reconnection sessions"""
    return reconnection_service.get_all_sessions_info()


@app.get("/reconnection/sessions/{client_id}")
async def get_client_session_info(client_id: str):
    """Get reconnection session information for a specific client"""
    session_info = reconnection_service.get_client_session_info(client_id)
    if session_info is None:
        raise HTTPException(status_code=404, detail="Client session not found")
    return session_info


@app.post("/reconnection/heartbeat/{client_id}")
async def client_heartbeat_endpoint(client_id: str):
    """Update client heartbeat timestamp"""
    client_heartbeat(client_id)
    return {
        "success": True,
        "client_id": client_id,
        "timestamp": datetime.now().isoformat(),
    }


@app.post("/reconnection/simulate-disconnect/{client_id}")
async def simulate_client_disconnect(client_id: str):
    """Simulate client disconnection for testing purposes"""
    from .services.reconnection_service import client_disconnected

    client_disconnected(client_id)
    return {"success": True, "client_id": client_id, "simulated": True}


@app.get("/sessions")
async def list_sessions():
    """List all active agent sessions"""
    sessions = await session_manager.list_sessions()
    return {"sessions": sessions, "count": len(sessions)}


@app.delete("/sessions/{client_id}")
async def delete_session(client_id: str):
    """Delete a specific agent session"""
    success = await session_manager.delete_session(client_id)
    return {"success": success, "client_id": client_id}


@app.get("/sessions/{client_id}/state")
async def get_session_state(client_id: str):
    """Get the state of a specific session"""
    agent = await session_manager.get_session(client_id)
    if not agent:
        return {"error": "Session not found", "client_id": client_id}

    # Use enhanced state summary if available
    if hasattr(agent, "get_enhanced_state_summary"):
        state = agent.get_enhanced_state_summary()
    else:
        state = agent.get_state_summary()

    return {"state": state, "client_id": client_id}


@app.get("/ast/project/{client_id}/analysis")
async def get_project_analysis(client_id: str):
    """Get AST-powered project analysis"""
    agent = await session_manager.get_session(client_id)
    if not agent or not hasattr(agent, "_analyze_project_tool"):
        return {"error": "Enhanced agent not available", "client_id": client_id}

    result = await agent._analyze_project_tool()
    return {"analysis": result, "client_id": client_id}


@app.get("/ast/symbols/{client_id}/{symbol_name}")
async def find_symbol_references(client_id: str, symbol_name: str):
    """Find references to a symbol"""
    agent = await session_manager.get_session(client_id)
    if not agent or not hasattr(agent, "_find_references_tool"):
        return {"error": "Enhanced agent not available", "client_id": client_id}

    result = await agent._find_references_tool(symbol_name)
    return {"references": result, "client_id": client_id}


@app.get("/ast/complexity/{client_id}")
async def get_complexity_analysis(client_id: str):
    """Get code complexity analysis"""
    agent = await session_manager.get_session(client_id)
    if not agent or not hasattr(agent, "_check_complexity_tool"):
        return {"error": "Enhanced agent not available", "client_id": client_id}

    result = await agent._check_complexity_tool()
    return {"complexity": result, "client_id": client_id}


@app.get("/graph/architecture/{client_id}")
async def get_architecture_patterns(client_id: str):
    """Detect architecture patterns in the project"""
    agent = await session_manager.get_session(client_id)
    if not agent or not hasattr(agent, "_detect_architecture_tool"):
        return {"error": "Enhanced agent not available", "client_id": client_id}

    result = await agent._detect_architecture_tool()
    return {"architecture": result, "client_id": client_id}


@app.get("/graph/circular-deps/{client_id}")
async def get_circular_dependencies(client_id: str):
    """Find circular dependencies in the project"""
    agent = await session_manager.get_session(client_id)
    if not agent or not hasattr(agent, "_find_circular_dependencies_tool"):
        return {"error": "Enhanced agent not available", "client_id": client_id}

    result = await agent._find_circular_dependencies_tool()
    return {"circular_dependencies": result, "client_id": client_id}


@app.get("/graph/coupling/{client_id}")
async def get_coupling_analysis(client_id: str):
    """Analyze coupling between components"""
    agent = await session_manager.get_session(client_id)
    if not agent or not hasattr(agent, "_analyze_coupling_tool"):
        return {"error": "Enhanced agent not available", "client_id": client_id}

    result = await agent._analyze_coupling_tool()
    return {"coupling": result, "client_id": client_id}


@app.get("/graph/hotspots/{client_id}")
async def get_code_hotspots(client_id: str):
    """Find code hotspots (critical, highly connected code)"""
    agent = await session_manager.get_session(client_id)
    if not agent or not hasattr(agent, "_find_hotspots_tool"):
        return {"error": "Enhanced agent not available", "client_id": client_id}

    result = await agent._find_hotspots_tool()
    return {"hotspots": result, "client_id": client_id}


@app.get("/graph/visualization/{client_id}")
async def get_graph_visualization(client_id: str):
    """Generate graph visualization data"""
    agent = await session_manager.get_session(client_id)
    if not agent or not hasattr(agent, "_visualize_graph_tool"):
        return {"error": "Enhanced agent not available", "client_id": client_id}

    result = await agent._visualize_graph_tool()
    return {"visualization": result, "client_id": client_id}


@app.get("/visualization/types")
async def get_diagram_types():
    """Get available diagram types"""
    from app.services.visualization_service import visualization_service

    diagram_types = await visualization_service.get_diagram_types()
    return {"diagram_types": diagram_types}


@app.post("/visualization/{client_id}/generate")
async def generate_diagram(client_id: str, request: dict):
    """Generate interactive diagram"""
    agent = await session_manager.get_session(client_id)
    if not agent or not hasattr(agent, "_generate_diagram_tool"):
        return {"error": "Enhanced agent not available", "client_id": client_id}

    from app.models.visualization_models import DiagramTheme, DiagramType

    # Extract parameters from request
    diagram_type = DiagramType(request.get("diagram_type", "architecture_overview"))
    theme = DiagramTheme(request.get("theme", "light"))
    max_nodes = min(request.get("max_nodes", 50), 200)  # Limit max nodes

    result = await agent._generate_diagram_tool(diagram_type, theme, max_nodes)
    return {"diagram": result, "client_id": client_id}


@app.get("/visualization/{client_id}/diagram/{diagram_type}")
async def get_specific_diagram(
    client_id: str, diagram_type: str, theme: str = "light", max_nodes: int = 50
):
    """Generate a specific type of diagram"""
    agent = await session_manager.get_session(client_id)
    if not agent or not hasattr(agent, "_generate_diagram_tool"):
        return {"error": "Enhanced agent not available", "client_id": client_id}

    from app.models.visualization_models import DiagramTheme, DiagramType

    try:
        dtype = DiagramType(diagram_type)
        dtheme = DiagramTheme(theme)
        max_nodes = min(max_nodes, 200)  # Safety limit

        result = await agent._generate_diagram_tool(dtype, dtheme, max_nodes)
        return {"diagram": result, "client_id": client_id}
    except ValueError as e:
        return {"error": f"Invalid diagram type or theme: {e}", "client_id": client_id}


@app.get("/visualization/cache/stats")
async def get_visualization_cache_stats():
    """Get visualization service cache statistics"""
    from app.services.visualization_service import visualization_service

    stats = visualization_service.get_cache_stats()
    return {"cache_stats": stats}


@app.websocket("/ws/{client_id}")
async def websocket_endpoint(websocket: WebSocket, client_id: str):
    """WebSocket endpoint for L3 agent communication with reconnection support"""

    # Check for reconnection scenario
    is_reconnection = client_id in reconnection_service.client_sessions
    reconnection_data = None

    if is_reconnection:
        # Handle reconnection with state synchronization
        from .models.event_models import ConnectionState

        # Create temporary connection state for reconnection
        temp_preferences = reconnection_service.client_sessions[
            client_id
        ].preferences_snapshot
        if temp_preferences:
            from .models.event_models import ClientPreferences

            preferences = ClientPreferences(**temp_preferences)
        else:
            preferences = None

        temp_connection_state = ConnectionState(
            client_id=client_id,
            connected_at=datetime.now(),
            preferences=preferences
            or connection_manager._create_default_preferences(client_id, websocket),
            sequence_number=reconnection_service.client_sessions[
                client_id
            ].sequence_number,
            last_activity=datetime.now(),
        )

        reconnection_data = await reconnection_service.client_reconnected(
            client_id, temp_connection_state
        )
        logger.info(
            f"Client {client_id} reconnecting - {reconnection_data['missed_events_count']} missed events"
        )

        await connection_manager.connect(websocket, client_id, is_reconnection=True)

        # Send reconnection info to client
        await websocket.send_text(
            json.dumps(
                {
                    "type": "reconnection_sync",
                    "data": reconnection_data,
                    "timestamp": datetime.now().isoformat(),
                }
            )
        )

    else:
        # Handle new connection
        await connection_manager.connect(websocket, client_id)
        logger.info(f"L3 Agent client {client_id} connected (new session)")

    try:
        while True:
            data = await websocket.receive_text()
            try:
                message = json.loads(data)

                # Handle heartbeat messages
                if message.get("type") == "heartbeat":
                    client_heartbeat(client_id)
                    await websocket.send_text(
                        json.dumps(
                            {
                                "type": "heartbeat_ack",
                                "timestamp": datetime.now().isoformat(),
                            }
                        )
                    )
                    continue

                # Extract message content and workspace
                content = message.get("content", "")
                message_type = message.get("type", "message")
                workspace_path = message.get("workspace_path", ".")

                # Route to appropriate handler
                if message_type == "command" and content.startswith("/"):
                    # Handle slash commands through legacy AI service for compatibility
                    message["client_id"] = client_id
                    response = await ai_service.process_command(message)
                elif message_type == "code_completion":
                    # Handle code completion requests from iOS
                    response = await handle_code_completion_websocket(
                        message, client_id
                    )
                else:
                    # Handle natural language through L3 agent
                    response = await session_manager.process_message(
                        client_id, content, workspace_path
                    )

                # Ensure response has the expected structure
                if "timestamp" not in response:
                    response["timestamp"] = asyncio.get_event_loop().time()

                await websocket.send_text(json.dumps(response, default=str))

            except json.JSONDecodeError:
                error_response = {
                    "status": "error",
                    "message": "Invalid JSON format",
                    "confidence": 0.0,
                    "timestamp": asyncio.get_event_loop().time(),
                }
                await websocket.send_text(json.dumps(error_response))
            except Exception as e:
                logger.error(f"Error processing message for {client_id}: {e}")
                error_response = {
                    "status": "error",
                    "message": f"Processing error: {str(e)}",
                    "confidence": 0.0,
                    "timestamp": asyncio.get_event_loop().time(),
                }
                await websocket.send_text(json.dumps(error_response))

    except WebSocketDisconnect:
        connection_manager.disconnect(client_id)
        logger.info(f"L3 Agent client {client_id} disconnected")


def main():
    """Main entry point for CLI usage"""
    import sys
    import asyncio
    
    if len(sys.argv) > 1 and sys.argv[1] == "query":
        # Handle CLI query
        if len(sys.argv) < 3:
            print("Usage: leenvibe query '<your question>'")
            sys.exit(1)
            
        query_text = " ".join(sys.argv[2:])
        
        # Run the CLI query handler
        result = asyncio.run(handle_cli_query(query_text))
        print(result)
    else:
        # Start the server
        import uvicorn
        uvicorn.run(app, host="0.0.0.0", port=8000)


async def handle_cli_query(query: str) -> str:
    """Handle CLI query and return formatted response"""
    try:
        # Initialize services
        await ai_service.initialize()
        await session_manager.start()
        
        # Create a temporary session for CLI
        cli_session_id = "cli_session"
        agent = await session_manager.get_or_create_session(cli_session_id, ".")
        
        # Process the query
        result = await agent.run(query)
        
        # Format the response for CLI output
        if result.get("status") == "success":
            response = result.get("response", "No response generated")
            confidence = result.get("confidence", 0.0)
            
            # Return formatted response (without box drawing for now)
            return f"✅ Response (Confidence: {confidence*100:.1f}%)\n\n{response}"
        else:
            error = result.get("error", "Unknown error")
            return f"❌ Error: {error}"
            
    except Exception as e:
        return f"❌ CLI Error: {str(e)}"
    finally:
        # Cleanup
        try:
            await session_manager.stop()
        except:
            pass


if __name__ == "__main__":
    import uvicorn

    uvicorn.run(app, host="0.0.0.0", port=8000)<|MERGE_RESOLUTION|>--- conflicted
+++ resolved
@@ -9,10 +9,6 @@
 from pydantic import BaseModel
 
 from .agent.session_manager import SessionManager
-<<<<<<< HEAD
-from .services.task_service import task_service
-from .api.endpoints.tasks import router as tasks_router
-=======
 from .api.endpoints.code_completion import get_enhanced_agent
 from .api.endpoints.code_completion import router as code_completion_router
 from .api.models import CodeCompletionRequest
@@ -25,7 +21,6 @@
     handle_client_reconnection,
     reconnection_service,
 )
->>>>>>> f934b2f6
 
 # Configure logging
 logging.basicConfig(level=logging.INFO)
@@ -191,12 +186,6 @@
 connection_manager = ConnectionManager()
 session_manager = SessionManager()
 
-<<<<<<< HEAD
-# Include API routers
-app.include_router(tasks_router)
-=======
->>>>>>> f934b2f6
-
 @app.on_event("startup")
 async def startup_event():
     """Initialize services on startup"""
@@ -205,13 +194,9 @@
     )
     await ai_service.initialize()
     await session_manager.start()
-<<<<<<< HEAD
-    await task_service.initialize()
-=======
     await event_streaming_service.start()
     await reconnection_service.start()
 
->>>>>>> f934b2f6
 
 @app.on_event("shutdown")
 async def shutdown_event():
