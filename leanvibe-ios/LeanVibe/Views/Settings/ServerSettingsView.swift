import SwiftUI
import AVFoundation
import Foundation

/// Server Configuration Settings view for managing backend connection
/// NO HARDCODED VALUES - Everything comes from dynamic configuration
@available(iOS 18.0, macOS 14.0, *)
struct ServerSettingsView: View {
    
    // MARK: - Properties
    
    @StateObject private var webSocketService = WebSocketService.shared
<<<<<<< HEAD
    // TODO: Re-enable BackendSettingsService after dependency resolution
    // @StateObject private var backendService = BackendSettingsService.shared
    @State private var isBackendAvailable = false
=======
    // TODO: Fix BackendSettingsService target membership
    // @StateObject private var backendService = BackendSettingsService.shared
>>>>>>> 9f43bbf3
    @State private var config = AppConfiguration.shared
    @State private var showingQRScanner = false
    @State private var showingManualEntry = false
    @State private var isTestingConnection = false
    @State private var testResult: ConnectionTestResult?
    @State private var manualURL = ""
    @State private var showingResetConfirmation = false
    
    enum ConnectionTestResult {
        case success(String)
        case failure(String)
    }
    
    // MARK: - Body
    
    var body: some View {
        List {
            // Current Configuration
            currentConfigSection
            
            // Connection Status  
            connectionStatusSection
            
            // Setup Methods
            setupMethodsSection
            
            // Connection Testing
            testingSection
            
            // Advanced Options
            advancedSection
        }
        .navigationTitle("Server Settings")
        .navigationBarTitleDisplayMode(.inline)
        .sheet(isPresented: $showingQRScanner) {
            QRCodeScannerView { qrCode in
                handleQRCodeScanned(qrCode)
            }
        }
        .sheet(isPresented: $showingManualEntry) {
            ManualServerEntryView(url: $manualURL) { url in
                handleManualURLEntry(url)
            }
        }
        .confirmationDialog(
            "Reset Server Configuration",
            isPresented: $showingResetConfirmation,
            titleVisibility: .visible
        ) {
            Button("Reset Configuration", role: .destructive) {
                resetServerConfiguration()
            }
            Button("Cancel", role: .cancel) {}
        } message: {
            Text("This will remove the current server configuration. You'll need to scan a QR code or manually enter server details again.")
        }
    }
    
    // MARK: - View Sections
    
    private var currentConfigSection: some View {
        Section("Current Configuration") {
            if config.isBackendConfigured {
                VStack(alignment: .leading, spacing: 8) {
                    HStack {
                        Text("Backend URL")
                            .fontWeight(.medium)
                        Spacer()
                        Text(config.apiBaseURL)
                            .foregroundColor(.secondary)
                            .font(.caption)
                            .multilineTextAlignment(.trailing)
                    }
                    
                    HStack {
                        Text("WebSocket URL")
                            .fontWeight(.medium)
                        Spacer()
                        Text(config.webSocketURL)
                            .foregroundColor(.secondary)
                            .font(.caption)
                            .multilineTextAlignment(.trailing)
                    }
                    
                    HStack {
                        Text("Environment")
                            .fontWeight(.medium)
                        Spacer()
                        Text(config.environmentName)
                            .foregroundColor(.secondary)
                            .font(.caption)
                    }
                }
                .padding(.vertical, 4)
            } else {
                VStack(alignment: .leading, spacing: 8) {
                    HStack {
                        Image(systemName: "exclamationmark.triangle.fill")
                            .foregroundColor(.orange)
                        Text("No Backend Configured")
                            .fontWeight(.medium)
                    }
                    
                    Text("To use LeanVibe, you need to connect to a backend server. Use the QR code from your Mac agent or manually enter server details.")
                        .font(.caption)
                        .foregroundColor(.secondary)
                }
                .padding(.vertical, 4)
            }
        }
    }
    
    private var connectionStatusSection: some View {
        Section("Connection Status") {
            HStack {
                VStack(alignment: .leading, spacing: 4) {
                    Text("WebSocket Connection")
                        .fontWeight(.medium)
                    
                    HStack {
                        Circle()
                            .fill(webSocketService.isConnected ? .green : .red)
                            .frame(width: 8, height: 8)
                        
                        Text(webSocketService.connectionStatus)
                            .foregroundColor(.secondary)
                            .font(.caption)
                    }
                }
                
                Spacer()
                
                if config.isBackendConfigured {
                    Button(webSocketService.isConnected ? "Disconnect" : "Connect") {
                        if webSocketService.isConnected {
                            webSocketService.disconnect()
                        } else {
                            webSocketService.connect()
                        }
                    }
                    .buttonStyle(.bordered)
                    .controlSize(.small)
                }
            }
            
            HStack {
                VStack(alignment: .leading, spacing: 4) {
                    Text("Backend API")
                        .fontWeight(.medium)
                    
                    HStack {
                        Circle()
<<<<<<< HEAD
                            .fill(isBackendAvailable ? .green : .red)
                            .frame(width: 8, height: 8)
                        
                        Text(isBackendAvailable ? "Available" : "Unavailable")
=======
                            .fill(.gray) // TODO: backendService.isAvailable ? .green : .red
                            .frame(width: 8, height: 8)
                        
                        Text("Unknown") // TODO: backendService.isAvailable ? "Available" : "Unavailable"
>>>>>>> 9f43bbf3
                            .foregroundColor(.secondary)
                            .font(.caption)
                    }
                }
                
                Spacer()
                
                if config.isBackendConfigured {
                    Button("Test") {
                        Task {
                            await testBackendConnection()
                        }
                    }
                    .disabled(isTestingConnection)
                    .buttonStyle(.bordered)
                    .controlSize(.small)
                }
            }
            
            if let error = webSocketService.lastError {
                Text("Error: \(error)")
                    .font(.caption)
                    .foregroundColor(.red)
                    .padding(.top, 4)
            }
        }
    }
    
    private var setupMethodsSection: some View {
        Section("Setup Backend Connection") {
            Button(action: {
                showingQRScanner = true
            }) {
                SettingsRow(
                    icon: "qrcode.viewfinder",
                    iconColor: .blue,
                    title: "Scan QR Code",
                    subtitle: "Automatic setup from Mac agent"
                )
            }
            .buttonStyle(.plain)
            
            Button(action: {
                showingManualEntry = true
            }) {
                SettingsRow(
                    icon: "text.cursor",
                    iconColor: .green,
                    title: "Manual Entry",
                    subtitle: "Enter server URL manually"
                )
            }
            .buttonStyle(.plain)
            
            if config.isBackendConfigured {
                Button(action: {
                    showingResetConfirmation = true
                }) {
                    SettingsRow(
                        icon: "trash",
                        iconColor: .red,
                        title: "Reset Configuration",
                        subtitle: "Remove current server settings"
                    )
                }
                .buttonStyle(.plain)
            }
        }
    }
    
    private var testingSection: some View {
        Section("Connection Testing") {
            Button(action: {
                Task {
                    await runFullConnectionTest()
                }
            }) {
                HStack {
                    if isTestingConnection {
                        ProgressView()
                            .controlSize(.small)
                        Text("Testing Connection...")
                    } else {
                        SettingsRow(
                            icon: "network",
                            iconColor: .purple,
                            title: "Test Full Connection",
                            subtitle: "Test API, WebSocket, and features"
                        )
                    }
                }
            }
            .buttonStyle(.plain)
            .disabled(!config.isBackendConfigured || isTestingConnection)
            
            if let result = testResult {
                switch result {
                case .success(let message):
                    HStack {
                        Image(systemName: "checkmark.circle.fill")
                            .foregroundColor(.green)
                        Text(message)
                            .font(.caption)
                            .foregroundColor(.green)
                    }
                    .padding(.top, 4)
                    
                case .failure(let error):
                    HStack {
                        Image(systemName: "xmark.circle.fill")
                            .foregroundColor(.red)
                        Text(error)
                            .font(.caption)
                            .foregroundColor(.red)
                    }
                    .padding(.top, 4)
                }
            }
        }
    }
    
    private var advancedSection: some View {
        Section("Advanced") {
            NavigationLink("Network Diagnostics") {
                NetworkDiagnosticsView()
            }
            
            VStack(alignment: .leading, spacing: 8) {
                Text("Configuration Details")
                    .font(.subheadline)
                    .fontWeight(.medium)
                
                if config.isBackendConfigured {
                    Group {
                        HStack {
                            Text("Network Timeout:")
                            Spacer()
                            Text("\(Int(config.networkTimeout))s")
                                .foregroundColor(.secondary)
                        }
                        
                        HStack {
                            Text("Max Retry Attempts:")
                            Spacer()
                            Text("\(config.maxRetryAttempts)")
                                .foregroundColor(.secondary)
                        }
                        
                        HStack {
                            Text("Certificate Pinning:")
                            Spacer()
                            Text(config.isCertificatePinningEnabled ? "Enabled" : "Disabled")
                                .foregroundColor(.secondary)
                        }
                    }
                    .font(.caption)
                } else {
                    Text("Configure backend to see details")
                        .font(.caption)
                        .foregroundColor(.secondary)
                        .italic()
                }
            }
            .padding(.vertical, 4)
        }
    }
    
    // MARK: - Actions
    
    private func handleQRCodeScanned(_ qrCode: String) {
        Task {
            do {
                try await webSocketService.connectWithQRCode(qrCode)
                
                // Update our local config reference
                config = AppConfiguration.shared
                
                // Test the connection
                await testBackendConnection()
                
            } catch {
                testResult = .failure("QR Setup Failed: \(error.localizedDescription)")
            }
        }
        
        showingQRScanner = false
    }
    
    private func handleManualURLEntry(_ url: String) {
        do {
            try config.configureBackend(url: url)
            
            // Try to connect
            webSocketService.connectToSavedConnection()
            
            Task {
                await testBackendConnection()
            }
            
        } catch {
            testResult = .failure("Invalid URL: \(error.localizedDescription)")
        }
        
        showingManualEntry = false
    }
    
    private func testBackendConnection() async {
        isTestingConnection = true
        
<<<<<<< HEAD
        // TODO: Re-implement with BackendSettingsService after dependency resolution
        let isAvailable = await pingBackendDirectly()
=======
        let isAvailable = false // TODO: await backendService.pingBackend()
>>>>>>> 9f43bbf3
        
        await MainActor.run {
            if isAvailable {
                testResult = .success("Backend API is reachable")
                isBackendAvailable = true
            } else {
                testResult = .failure("Backend API is not reachable")
                isBackendAvailable = false
            }
            isTestingConnection = false
        }
    }
    
    private func runFullConnectionTest() async {
        isTestingConnection = true
        testResult = nil
        
        // Test API availability
<<<<<<< HEAD
        let apiAvailable = await pingBackendDirectly()
=======
        let apiAvailable = false // TODO: await backendService.pingBackend()
>>>>>>> 9f43bbf3
        
        if !apiAvailable {
            await MainActor.run {
                testResult = .failure("API test failed - backend not reachable")
                isTestingConnection = false
            }
            return
        }
        
        // Test WebSocket connection
        if !webSocketService.isConnected {
            webSocketService.connect()
            
            // Wait a bit for connection
            try? await Task.sleep(nanoseconds: 2_000_000_000) // 2 seconds
        }
        
        await MainActor.run {
            if webSocketService.isConnected {
                testResult = .success("All connections successful - API ✓ WebSocket ✓")
            } else {
                testResult = .failure("API available but WebSocket connection failed")
            }
            isTestingConnection = false
        }
    }
    
    private func resetServerConfiguration() {
        config.resetBackendConfiguration()
        webSocketService.disconnect()
        
        // Clear test results
        testResult = nil
        
        // Update local reference
        config = AppConfiguration.shared
    }
    
    // MARK: - Temporary Direct Backend Methods (until dependency resolution)
    
    private func pingBackendDirectly() async -> Bool {
        guard config.isBackendConfigured else {
            return false
        }
        
        do {
            let url = URL(string: "\(config.apiBaseURL)/api/health")!
            var request = URLRequest(url: url)
            request.httpMethod = "GET"
            request.timeoutInterval = 5.0 // Quick ping
            
            let (_, response) = try await URLSession.shared.data(for: request)
            
            if let httpResponse = response as? HTTPURLResponse {
                return httpResponse.statusCode == 200
            }
            
            return false
            
        } catch {
            return false
        }
    }
}

// MARK: - Supporting Views

@available(iOS 18.0, macOS 14.0, *)
struct QRCodeScannerView: View {
    let onQRCodeScanned: (String) -> Void
    @Environment(\.dismiss) private var dismiss
    
    var body: some View {
        NavigationView {
            VStack {
                Text("Scan QR Code from Mac Agent")
                    .font(.headline)
                    .padding()
                
                // QR Scanner would go here - placeholder for now
                RoundedRectangle(cornerRadius: 12)
                    .fill(Color(.systemGray5))
                    .frame(width: 250, height: 250)
                    .overlay {
                        VStack {
                            Image(systemName: "qrcode.viewfinder")
                                .font(.largeTitle)
                                .foregroundColor(.secondary)
                            Text("QR Scanner")
                                .foregroundColor(.secondary)
                        }
                    }
                
                Text("Position the QR code from your LeanVibe Mac agent within the frame")
                    .font(.caption)
                    .foregroundColor(.secondary)
                    .multilineTextAlignment(.center)
                    .padding()
                
                Button("Test QR Code") {
                    // For testing - simulate a QR code scan
                    let testQRData = """
                    {
                        "leanvibe": {
                            "server": {
                                "host": "localhost",
                                "port": 8000,
                                "websocket_path": "/ws"
                            },
                            "metadata": {
                                "server_name": "Local Development",
                                "network": "development"
                            }
                        }
                    }
                    """
                    onQRCodeScanned(testQRData)
                }
                .buttonStyle(.bordered)
                
                Spacer()
            }
            .navigationTitle("QR Scanner")
            .navigationBarTitleDisplayMode(.inline)
            .toolbar {
                ToolbarItem(placement: .navigationBarTrailing) {
                    Button("Cancel") {
                        dismiss()
                    }
                }
            }
        }
    }
}

@available(iOS 18.0, macOS 14.0, *)
struct ManualServerEntryView: View {
    @Binding var url: String
    let onURLEntered: (String) -> Void
    @Environment(\.dismiss) private var dismiss
    @State private var manualURL = ""
    
    var body: some View {
        NavigationView {
            Form {
                Section("Server Configuration") {
                    TextField("Backend URL", text: $manualURL)
                        .textInputAutocapitalization(.never)
                        .autocorrectionDisabled()
                        .keyboardType(.URL)
                    
                    Text("Example: http://192.168.1.100:8000")
                        .font(.caption)
                        .foregroundColor(.secondary)
                }
                
                Section("Common Configurations") {
                    Button("Local Development (localhost:8000)") {
                        manualURL = "http://localhost:8000"
                    }
                    
                    Button("Local Network (192.168.1.x:8000)") {
                        manualURL = "http://192.168.1.100:8000"
                    }
                }
            }
            .navigationTitle("Manual Entry")
            .navigationBarTitleDisplayMode(.inline)
            .toolbar {
                ToolbarItem(placement: .navigationBarLeading) {
                    Button("Cancel") {
                        dismiss()
                    }
                }
                
                ToolbarItem(placement: .navigationBarTrailing) {
                    Button("Connect") {
                        onURLEntered(manualURL)
                    }
                    .disabled(manualURL.isEmpty)
                }
            }
        }
        .onAppear {
            manualURL = url
        }
    }
}

#Preview {
    NavigationView {
        ServerSettingsView()
    }
}<|MERGE_RESOLUTION|>--- conflicted
+++ resolved
@@ -10,14 +10,9 @@
     // MARK: - Properties
     
     @StateObject private var webSocketService = WebSocketService.shared
-<<<<<<< HEAD
-    // TODO: Re-enable BackendSettingsService after dependency resolution
+    // TODO: Fix BackendSettingsService target membership
     // @StateObject private var backendService = BackendSettingsService.shared
     @State private var isBackendAvailable = false
-=======
-    // TODO: Fix BackendSettingsService target membership
-    // @StateObject private var backendService = BackendSettingsService.shared
->>>>>>> 9f43bbf3
     @State private var config = AppConfiguration.shared
     @State private var showingQRScanner = false
     @State private var showingManualEntry = false
@@ -170,17 +165,10 @@
                     
                     HStack {
                         Circle()
-<<<<<<< HEAD
-                            .fill(isBackendAvailable ? .green : .red)
-                            .frame(width: 8, height: 8)
-                        
-                        Text(isBackendAvailable ? "Available" : "Unavailable")
-=======
                             .fill(.gray) // TODO: backendService.isAvailable ? .green : .red
                             .frame(width: 8, height: 8)
                         
                         Text("Unknown") // TODO: backendService.isAvailable ? "Available" : "Unavailable"
->>>>>>> 9f43bbf3
                             .foregroundColor(.secondary)
                             .font(.caption)
                     }
@@ -390,12 +378,7 @@
     private func testBackendConnection() async {
         isTestingConnection = true
         
-<<<<<<< HEAD
-        // TODO: Re-implement with BackendSettingsService after dependency resolution
-        let isAvailable = await pingBackendDirectly()
-=======
         let isAvailable = false // TODO: await backendService.pingBackend()
->>>>>>> 9f43bbf3
         
         await MainActor.run {
             if isAvailable {
@@ -414,11 +397,7 @@
         testResult = nil
         
         // Test API availability
-<<<<<<< HEAD
-        let apiAvailable = await pingBackendDirectly()
-=======
         let apiAvailable = false // TODO: await backendService.pingBackend()
->>>>>>> 9f43bbf3
         
         if !apiAvailable {
             await MainActor.run {
